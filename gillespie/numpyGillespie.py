--- conflicted
+++ resolved
@@ -38,12 +38,11 @@
         """
 
         # Set the maximum number of allowed simulations.
-        # The +1 allows for the starting conditions to be recorded.
         self.max_sim_rxn = max_sim_rxn
 
         # Define numpy arrays of the species and rates inputs.
-        self.species = species
-        self.rates = rates
+        self.species = np.array(species)
+        self.rates = np.array(rates)
 
         # Create an array for the time output, the size is determined
         # by the maximum number of simulated events, as set by
@@ -56,36 +55,34 @@
             np.empty(shape=(self.max_sim_rxn, len(self.species)))
 
         # Append / set the initialization values to the arrays created.
-        # self.time_out[0] = 0
-        # self.species_out[0, :] = self.species
+        self.time_out[0] = 0
+        self.species_out[0] = self.species
+
+        # Set the reaction count index to one (to allow for the starting)
+        # values to be recoreded.
+        self.rxn_count = 1
 
         # Assign the inputs to the class instance.
         self.species_changes = species_changes
         self.permutations = permutations
 
-        # Initialize the reaction counter and time at 0.
-        self.rxn_count = 0
-        self.time = 0
-
     def calc_av(self, curr_species):
         """
         Calculate the Av value.
 
         The current permutations multiplied be the rates.
-        """
-
-        # Create an empty list to append calculated Av values.
-        av_out = list()
-
-        # Create an index and pull the lambda functions out of the
-        # user supplied input to calculate Av values.
-        for idx, func in enumerate(self.permutations):
-            # Av values are calculated with the current species list.
-            # The index value is used to call the corresponding rate.
-            av_out.append(func(curr_species) * self.rates[idx])
+
+        Will use `np.ma.fromiter(iterable, dtype, count=-1)`. Which
+        creates a new 1-dimensional array from an iterable object.
+        """
+
+        # Create an generator that is iterable from the lambda
+        # functions found within `self.permutations`.
+        iterator = [fn(curr_species) * self.rates[i]
+                    for i, fn in enumerate(self.permutations)]
 
         # Return a numpy array of floats from the iterator above.`
-        return av_out
+        return np.fromiter(iterator, np.float)
 
     def calc_tau(self, Av_sum, random_value):
         """
@@ -197,6 +194,11 @@
             # Determine mu, the index of which reaction occurs.
             mu = self.calc_mu(Av, Av_0, r_two)
 
+            # Change the species by the function indexed by mu. The current
+            # index is given by the current reaction count.
+            self.species_out[self.rxn_count] = \
+                self.species_changes[mu](current_species)
+
             # Increment the reaction counter by one.
             self.rxn_count += 1
 
@@ -219,20 +221,12 @@
     of arrays.
     """
 
-<<<<<<< HEAD
-    def __init__(self, species, rates, species_changes, permutations,
-                 max_sim_rxn=10000):
-        """
-        Assigns the input values to appropriate numpy arrays.
-
-=======
     def __init__(self, *args, **kwargs):
 
         """
         This `CompleteGillespie` initialization creates new output
         arrays to return more data concerning the reactions simulated.
         
->>>>>>> 7d361d4e
         :param species:
             A list of the species to be tracked. Should be integers.
 
@@ -256,45 +250,11 @@
             The maximum number of reactions that the program will be
             allowed to simulate.
         """
-<<<<<<< HEAD
-
-        # Set the maximum number of allowed simulations.
-        # The +1 allows for the starting conditions to be recorded.
-        self.max_sim_rxn = max_sim_rxn
-
-        # Define numpy arrays of the species and rates inputs.
-        self.species = species
-        self.rates = rates
-
-        # Create an array for the time output, the size is determined
-        # by the maximum number of simulated events, as set by
-        # `self.max_sim_rxn`.
-        self.time_out = np.empty(shape=self.max_sim_rxn, dtype=np.float)
-
-        # Create an array for the species count output. The same length
-        # dimension is used as above, but species to track as well.
-        self.species_out = \
-            np.empty(shape=(self.max_sim_rxn, len(self.species)))
-
-        # Append / set the initialization values to the arrays created.
-        # self.time_out[0] = 0
-        # self.species_out[0, :] = self.species
-
-        # Assign the inputs to the class instance.
-        self.species_changes = species_changes
-        self.permutations = permutations
-
-        # Initialize the reaction counter and time at 0.
-        self.rxn_count = 0
-        self.time = 0
-
-=======
         
         # Call the parent classes __init__() function, pass any
         # appropriate *args or **kwargs.
         super().__init__(*args, **kwargs)
 
->>>>>>> 7d361d4e
         # Create the advanced output arays.
         self.av_out = np.empty(shape=(self.max_sim_rxn, len(self.rates)))
         self.mu_out = np.empty(self.max_sim_rxn)
